--- conflicted
+++ resolved
@@ -390,11 +390,7 @@
                     minimum_acquisition_price=self.settings.initial_funds / 4,
                     fixed_operating_cost=self.settings.initial_funds / 20,
                     marginal_cost=self.settings.initial_funds / 20,
-<<<<<<< HEAD
                     bid_price=self.settings.initial_funds / 20 * (1 + 1/60),  # bid price is slightly above marginal cost to cover expected fixed operating costs
-=======
-                    bid_price=self.settings.initial_funds / 20,
->>>>>>> 7f4d9f91
                     is_freezer=False,
                     health=5,
                 )
@@ -420,7 +416,6 @@
                     health=5,
                 )
             )
-
         return AssetRepo(assets)
 
     def _create_transmission_repo(self, player_repo: PlayerRepo, bus_repo: BusRepo) -> TransmissionRepo:
