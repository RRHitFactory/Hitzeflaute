--- conflicted
+++ resolved
@@ -45,15 +45,7 @@
 
         tx_columns = pd.Index([t.as_int() for t in transmission_repo.transmission_ids], name="Line")
         tx_data = np.random.rand(n_timesteps, len(tx_columns))
-<<<<<<< HEAD
         congested_ids = random_choice_multi(transmission_repo.transmission_ids, size=n_random_congested_transmissions, replace=False)
-=======
-        congested_ids = random_choice_multi(
-            transmission_repo.transmission_ids,
-            size=n_random_congested_transmissions,
-            replace=False,
-        )
->>>>>>> 239ce6d6
         for id in congested_ids:
             tx_data[:, id] = transmission_repo[id].capacity
         transmission_flows = pd.DataFrame(index=market_time_units, columns=tx_columns, data=tx_data)
@@ -62,15 +54,7 @@
         asset_data = np.random.rand(n_timesteps, len(asset_columns))
         assets_dispatch = pd.DataFrame(index=market_time_units, columns=asset_columns, data=asset_data)
 
-<<<<<<< HEAD
         return MarketCouplingResult(bus_prices=bus_prices, transmission_flows=transmission_flows, assets_dispatch=assets_dispatch)
-=======
-        return MarketCouplingResult(
-            bus_prices=bus_prices,
-            transmission_flows=transmission_flows,
-            assets_dispatch=assets_dispatch,
-        )
->>>>>>> 239ce6d6
 
 
 class GameStateMaker:
