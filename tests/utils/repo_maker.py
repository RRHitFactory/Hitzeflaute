--- conflicted
+++ resolved
@@ -245,12 +245,8 @@
             fixed_operating_cost=float(np.random.rand() * 100),
             marginal_cost=marginal_cost,
             bid_price=bid_price,
-<<<<<<< HEAD
-            is_ice_cream=is_icecream,
+            is_freezer=is_icecream,
             health=health,
-=======
-            is_freezer=is_icecream,
->>>>>>> eb37570a
             is_active=np.random.rand() > 0.2,
         )
 
