--- conflicted
+++ resolved
@@ -38,7 +38,6 @@
                 is_active=True,
             )
             # expensive bus
-<<<<<<< HEAD
             asset_maker.add_asset(cat="Generator", power_std=0, bid_price=bid_price * 3, bus=bus_repo[1].id, is_active=True)
             # inactive generator
             asset_maker.add_asset(cat="Generator", power_std=0, bid_price=bid_price * 3, bus=bus_repo[1].id, is_active=False)
@@ -47,42 +46,6 @@
         for player in player_repo.human_players:
             asset_maker.add_asset(cat="Load", bid_price=100, power_std=0, owner=player.id, bus=bus_repo[1].id, is_active=True)
             asset_maker.add_asset(cat="Load", bid_price=100, power_std=0, owner=player.id, bus=bus_repo[1].id, is_active=True)
-=======
-            asset_maker.add_asset(
-                cat="Generator",
-                power_std=0,
-                bid_price=bid_price * 3,
-                bus=bus_repo[1].id,
-                is_active=True,
-            )
-            # inactive generator
-            asset_maker.add_asset(
-                cat="Generator",
-                power_std=0,
-                bid_price=bid_price * 3,
-                bus=bus_repo[1].id,
-                is_active=False,
-            )
-
-        # add two loads for each player at the expensive bus
-        for player in player_repo.human_players:
-            asset_maker.add_asset(
-                cat="Load",
-                bid_price=100,
-                power_std=0,
-                owner=player.id,
-                bus=bus_repo[1].id,
-                is_active=True,
-            )
-            asset_maker.add_asset(
-                cat="Load",
-                bid_price=100,
-                power_std=0,
-                owner=player.id,
-                bus=bus_repo[1].id,
-                is_active=True,
-            )
->>>>>>> 239ce6d6
 
         assets = asset_maker.make()
         transmission = transmission_maker.make()
@@ -106,21 +69,8 @@
             for bus in game_state.buses:
                 bus_price = market_result.bus_prices.loc[mtu, bus.id]
                 assets_in_bus = game_state.assets._filter({"bus": bus.id})
-<<<<<<< HEAD
                 generators_in_or_at_the_money = assets_in_bus._filter(lambda x: x["bid_price"] <= bus_price, "and", {"asset_type": AssetType.GENERATOR}).asset_ids
                 loads_in_or_at_the_money = assets_in_bus._filter(lambda x: x["bid_price"] >= bus_price, "and", {"asset_type": AssetType.LOAD}).asset_ids
-=======
-                generators_in_or_at_the_money = assets_in_bus._filter(
-                    lambda x: x["bid_price"] <= bus_price,
-                    "and",
-                    {"asset_type": AssetType.GENERATOR},
-                ).asset_ids
-                loads_in_or_at_the_money = assets_in_bus._filter(
-                    lambda x: x["bid_price"] >= bus_price,
-                    "and",
-                    {"asset_type": AssetType.LOAD},
-                ).asset_ids
->>>>>>> 239ce6d6
                 asset_dispatch = market_result.assets_dispatch.loc[mtu]
 
                 small_generation = 0.5  # Define a threshold for small generation to avoid floating point issues
@@ -179,12 +129,4 @@
 
         all_transmissions = game_state.transmission.transmission_ids
         transmission_flows = market_result.transmission_flows.columns.tolist()
-<<<<<<< HEAD
-        self.assertSetEqual(set(all_transmissions), set(transmission_flows), "Not all transmission lines appear in the market results.")
-=======
-        self.assertSetEqual(
-            set(all_transmissions),
-            set(transmission_flows),
-            "Not all transmission lines appear in the market results.",
-        )
->>>>>>> 239ce6d6
+        self.assertSetEqual(set(all_transmissions), set(transmission_flows), "Not all transmission lines appear in the market results.")