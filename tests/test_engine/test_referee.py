from unittest import TestCase
from dataclasses import replace

from src.models.message import IceCreamMeltedMessage, TransmissionWornMessage, AssetWornMessage
from tests.utils.repo_maker import AssetRepoMaker, BusRepoMaker, PlayerRepoMaker
from tests.utils.game_state_maker import GameStateMaker, MarketResultMaker
from src.models.game_state import GameState, Phase
from src.models.market_coupling_result import MarketCouplingResult
from src.engine.referee import Referee


class TestReferee(TestCase):
    @staticmethod
    def create_game_state_and_market_coupling_result() -> tuple[GameState, MarketCouplingResult]:
        game_maker = GameStateMaker()

        player_repo = PlayerRepoMaker.make_quick(3)
        buses = BusRepoMaker.make_quick(n_npc_buses=3, players=player_repo)
        asset_maker = AssetRepoMaker(bus_repo=buses, players=player_repo)

        for _ in range(6):
            asset_maker.add_asset(cat="Generator", power_std=0)

        assets = asset_maker.make()
        game_state = game_maker.add_bus_repo(buses).add_asset_repo(assets).make()
        market_coupling_result = MarketResultMaker.make_quick(
            player_repo=game_state.players,
            bus_repo=game_state.buses,
            asset_repo=game_state.assets,
            transmission_repo=game_state.transmission,
            n_random_congested_transmissions=2,
        )
        game_state = replace(game_state, phase=Phase.DA_AUCTION, market_coupling_result=market_coupling_result)

        return game_state, market_coupling_result

    def test_melt_ice_creams(self):
        game_state, market_result = self.create_game_state_and_market_coupling_result()
        freezers = game_state.assets.only_freezers
        game_state = replace(game_state, phase=Phase.DA_AUCTION)

        unpowered_freezer_ids = []
        for freezer in freezers:
            if market_result.assets_dispatch.loc[:, freezer.id].iloc[0] < freezer.power_expected:
                unpowered_freezer_ids.append(freezer.id)

        new_game_state, update_msgs = Referee.melt_ice_creams(game_state)
        self.assertEqual(len(update_msgs), len(unpowered_freezer_ids))

        for freezer_id in unpowered_freezer_ids:
            if game_state.assets[freezer_id].health > 1:
                self.assertLess(new_game_state.assets[freezer_id].health, game_state.assets[freezer_id].health)
            else:
                self.assertFalse(new_game_state.assets[freezer_id].is_active)
                self.assertEqual(new_game_state.assets[freezer_id].health, 0)

    def test_wear_non_freezer_assets(self):
        game_state, market_result = self.create_game_state_and_market_coupling_result()
        wearable_assets = game_state.assets.filter({"is_freezer": False})

        new_game_state, update_msgs = Referee.wear_non_freezer_assets(game_state)
        self.assertEqual(len(update_msgs), len(wearable_assets))

        for asset in wearable_assets:
            if asset.health > 1:
                self.assertLess(new_game_state.assets[asset.id].health, asset.health)
            else:
                self.assertFalse(new_game_state.assets[asset.id].is_active)
                self.assertEqual(new_game_state.assets[asset.id].health, 0)

<<<<<<< HEAD
    def test_wear_congested_transmission(self):
        game_state, market_result = self.create_game_state_and_market_coupling_result()

        new_game_state, update_msgs = Referee.wear_congested_transmission(game_state)

        n_congested_lines = 0
        congested_transmissions = []
        for transmission in game_state.transmission:
            if market_result.transmission_flows.loc[:, transmission.id].iloc[0] >= transmission.capacity:
                n_congested_lines += 1
                congested_transmissions.append(transmission)

        self.assertGreaterEqual(len(update_msgs), n_congested_lines)

        for transmission in congested_transmissions:
            if transmission.health > 1:
                self.assertLess(new_game_state.transmission[transmission.id].health, transmission.health)
            else:
                self.assertFalse(new_game_state.transmission[transmission.id].is_active)
                self.assertEqual(new_game_state.transmission[transmission.id].health, 0)
=======
    def test_deactivate_loads_of_players_in_debt(self):
        game_state, market_result = self.create_game_state_and_market_coupling_result()

        # make the first player go in debt
        player = game_state.players[0]
        players = game_state.players.subtract_money(player_id=player.id, amount=player.money * 2 + 100)
        game_state = replace(game_state, players=players)

        new_game_state, update_msgs = Referee.deactivate_loads_of_players_in_debt(game_state)
        loads_player_in_debt = new_game_state.assets.get_all_for_player(player_id=player.id).only_loads

        self.assertEqual(len(update_msgs), 1)
        for asset in loads_player_in_debt:
            self.assertFalse(new_game_state.assets[asset.id].is_active)
>>>>>>> 176c2787
<|MERGE_RESOLUTION|>--- conflicted
+++ resolved
@@ -68,7 +68,6 @@
                 self.assertFalse(new_game_state.assets[asset.id].is_active)
                 self.assertEqual(new_game_state.assets[asset.id].health, 0)
 
-<<<<<<< HEAD
     def test_wear_congested_transmission(self):
         game_state, market_result = self.create_game_state_and_market_coupling_result()
 
@@ -89,7 +88,7 @@
             else:
                 self.assertFalse(new_game_state.transmission[transmission.id].is_active)
                 self.assertEqual(new_game_state.transmission[transmission.id].health, 0)
-=======
+
     def test_deactivate_loads_of_players_in_debt(self):
         game_state, market_result = self.create_game_state_and_market_coupling_result()
 
@@ -103,5 +102,4 @@
 
         self.assertEqual(len(update_msgs), 1)
         for asset in loads_player_in_debt:
-            self.assertFalse(new_game_state.assets[asset.id].is_active)
->>>>>>> 176c2787
+            self.assertFalse(new_game_state.assets[asset.id].is_active)