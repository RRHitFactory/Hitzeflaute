--- conflicted
+++ resolved
@@ -6,18 +6,12 @@
     IceCreamMeltedMessage,
     AssetWornMessage,
     TransmissionWornMessage,
-<<<<<<< HEAD
-    LoadsDeactivatedMessage,
-)  # , BuyAssetRequest, BuyAssetResponse, BuyTransmissionRequest, BuyTransmissionResponse, BuyResponse
-from src.models.game_state import GameState
-=======
     GameToPlayerMessage,
     LoadsDeactivatedMessage,
     BuyResponse,
     T_Id,
 )
 from src.models.game_state import GameState, Phase
->>>>>>> b749b898
 
 
 class Referee:
@@ -172,16 +166,11 @@
                 AssetWornMessage(
                     player_id=new_gs.assets[asset_id].owner_player,
                     asset_id=asset_id,
-<<<<<<< HEAD
-                    message=f"Asset {AssetId} has worn with time, it can only operate during the next "
-                    f"{new_gs.assets[asset_id].health} rounds.",
-=======
                     message=(
                         f"Asset {asset_id} has worn with time, it can only operate during the next {new_gs.assets[asset_id].health} rounds."
                         if new_gs.assets[asset_id].health > 0
                         else f"Asset {asset_id} has worn with time and is no longer operational."
                     ),
->>>>>>> b749b898
                 )
                 for asset_id in asset_ids
             ]
