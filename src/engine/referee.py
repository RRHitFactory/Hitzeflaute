--- conflicted
+++ resolved
@@ -1,26 +1,17 @@
 from dataclasses import replace
 import numpy as np
 
-<<<<<<< HEAD
 from src.models.ids import AssetId, TransmissionId, PlayerId
-=======
-from src.models.ids import AssetId, TransmissionId
->>>>>>> d8340585
 from src.models.message import (
     GameUpdate,
     IceCreamMeltedMessage,
     AssetWornMessage,
-<<<<<<< HEAD
+    TransmissionWornMessage,
+    GameToPlayerMessage,
     LoadsDeactivatedMessage,
     BuyResponse,
     T_Id,
 )
-=======
-    TransmissionWornMessage,
-    GameToPlayerMessage,
-    LoadsDeactivatedMessage
-)  # , BuyAssetRequest, BuyAssetResponse, BuyTransmissionRequest, BuyTransmissionResponse, BuyResponse
->>>>>>> d8340585
 from src.models.game_state import GameState, Phase
 
 
@@ -101,11 +92,7 @@
     # AFTER MARKET COUPLING
 
     @staticmethod
-<<<<<<< HEAD
-    def melt_ice_creams(gs: GameState) -> tuple[GameState, list[GameUpdate]]:
-=======
     def melt_ice_creams(gs: GameState) -> tuple[GameState, list[IceCreamMeltedMessage]]:
->>>>>>> d8340585
 
         def generate_melted_ice_cream_messages(
             new_gs: GameState, asset_ids: list[AssetId]
