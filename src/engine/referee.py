from dataclasses import replace

from src.models.ids import AssetId, TransmissionId
from src.models.message import (
    GameUpdate,
    IceCreamMeltedMessage,
    AssetWornMessage,
)  # , BuyAssetRequest, BuyAssetResponse, BuyTransmissionRequest, BuyTransmissionResponse, BuyResponse
from src.models.game_state import GameState, Phase


class Referee:
    """
    The Referee class is responsible for enforcing some of the game rules.
    It validates players requests, checks for win conditions, or determines when penalties should be applied
    (e.g., losing ice creams, losing lives of transmission lines, or eliminate players from the game).
    """

    # BEFORE MARKET COUPLING

    # TODO: shift _check_if_purchase_is_invalid from engine to referee
    # @overload
    # @classmethod
    # def _check_if_purchase_is_invalid(cls, gs: GameState, msg: BuyAssetRequest) -> list[BuyAssetResponse]: ...
    #
    # @overload
    # @classmethod
    # def _check_if_purchase_is_invalid(
    #     cls, gs: GameState, msg: BuyTransmissionRequest
    # ) -> list[BuyTransmissionResponse]: ...
    #
    # @staticmethod
    # def check_if_purchase_is_invalid(gs: GameState, msg) -> list[BuyResponse]:
    #     raise NotImplementedError()

    @staticmethod
    def deactivate_loads_of_players_in_debt(gs: GameState) -> tuple[GameState, list[GameUpdate]]:
        raise NotImplementedError()

    # AFTER MARKET COUPLING

    @staticmethod
    def melt_ice_creams(gs: GameState) -> tuple[GameState, list[GameUpdate]]:
        assert gs.market_coupling_result is not None, "Market coupling result must be available to melt ice creams."
        assert gs.phase == Phase.DA_AUCTION, "Ice creams only melt at the end of the DA auction phase."

        def generate_melted_ice_cream_messages(new_gs: GameState, asset_ids: list[AssetId]) -> list[IceCreamMeltedMessage | GameUpdate]:
            return [
                IceCreamMeltedMessage(
                    player_id=new_gs.assets[asset_ids].owner_player,
                    asset_id=asset_id,
                    message=f"Ice cream melted in Freezer {AssetId} due to insufficient power dispatch."
                )
                for asset_id in asset_ids
            ]

        asset_repo = gs.assets
<<<<<<< HEAD
        ice_cream_loads = gs.assets.filter({"is_freezer": True})
=======
        ice_cream_loads = asset_repo.only_freezers
>>>>>>> b2f53ba2
        assets_dispatch: dict[AssetId, float] = gs.market_coupling_result.assets_dispatch.loc[0, :].to_dict()
        melted_ids = []

        for load in ice_cream_loads:
            if assets_dispatch[load.id] < load.power_expected:
                asset_repo = asset_repo.melt_ice_cream(load.id)
                melted_ids.append(load.id)

        new_gs = replace(gs, assets=asset_repo)
        msgs = generate_melted_ice_cream_messages(new_gs, melted_ids)

        return new_gs, msgs

    @staticmethod
    def wear_overloaded_transmission(gs: GameState) -> tuple[GameState, list[GameUpdate]]:
        raise NotImplementedError()

    @staticmethod
    def wear_non_freezer_assets(gs: GameState) -> tuple[GameState, list[AssetWornMessage]]:
        assert gs.market_coupling_result is not None, "Market coupling result must be available to wear assets."
        assert gs.phase == Phase.DA_AUCTION, "Assets only suffer wear at the end DA auction phase."

        def generate_worn_asset_messages(new_gs: GameState, asset_ids: list[AssetId]) -> list[AssetWornMessage]:
            return [
                AssetWornMessage(
                    player_id=new_gs.assets[asset_id].owner_player,
                    asset_id=asset_id,
                    message=f"Asset {AssetId} has worn with time, it can only operate during the next {new_gs.assets[asset_id].health} rounds.",
                )
                for asset_id in asset_ids
            ]

        asset_repo = gs.assets
        wearable_assets = gs.assets.filter({"is_freezer": False})
        melted_ids: list[AssetId] = []

        for asset in wearable_assets:
            asset_repo = asset_repo.wear_asset(asset_id=asset.id)
            melted_ids.append(asset.id)

        new_gs = replace(gs, assets=asset_repo)
        msgs = generate_worn_asset_messages(new_gs=new_gs, asset_ids=melted_ids)

        return new_gs, msgs

    @staticmethod
    def eliminate_players(gs: GameState) -> tuple[GameState, list[GameUpdate]]:
        raise NotImplementedError()

    @staticmethod
    def check_for_winner(gs: GameState) -> tuple[GameState, list[GameUpdate]]:
        raise NotImplementedError()<|MERGE_RESOLUTION|>--- conflicted
+++ resolved
@@ -55,11 +55,7 @@
             ]
 
         asset_repo = gs.assets
-<<<<<<< HEAD
-        ice_cream_loads = gs.assets.filter({"is_freezer": True})
-=======
         ice_cream_loads = asset_repo.only_freezers
->>>>>>> b2f53ba2
         assets_dispatch: dict[AssetId, float] = gs.market_coupling_result.assets_dispatch.loc[0, :].to_dict()
         melted_ids = []
 
