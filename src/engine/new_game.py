import math
from abc import ABC, abstractmethod
from dataclasses import replace
from itertools import combinations, count
from typing import Optional, Iterable, Generator

import numpy as np

from src.models.assets import AssetRepo, AssetInfo, AssetId, AssetType
from src.models.buses import BusRepo, Bus
from src.models.colors import Color, get_random_player_colors
from src.models.game_settings import GameSettings
from src.models.game_state import GameState, Phase
from src.models.geometry import Point, Shape
from src.models.ids import GameId, PlayerId, BusId
from src.models.player import Player, PlayerRepo
from src.models.transmission import TransmissionRepo, TransmissionInfo, TransmissionId


class BusTopologyMaker:

    @staticmethod
    def make_line(n_buses: int, length: int) -> list[Point]:
        line_layout = Shape.make_line(start=Point(x=0.0, y=0.0), end=Point(x=length, y=0.0), n_points=n_buses)
        return line_layout.points

    @staticmethod
    def make_grid(
        n_buses_per_row: int, n_buses_per_col: int, x_range: float = 10.0, y_range: float = 10.0
    ) -> list[Point]:
        grid_layout = Shape.make_grid(
            start_corner=Point(x=0.0, y=0.0),
            width=x_range,
            height=y_range,
            n_points_in_x=n_buses_per_row,
            n_points_in_y=n_buses_per_col,
        )
        return grid_layout.points

    @staticmethod
    def make_random(n_buses: int, x_range: float = 10.0, y_range: float = 10.0) -> list[Point]:
        n_bins = n_buses
        grid_layout = Shape.make_grid(
            start_corner=Point(x=0.0, y=0.0), width=x_range, height=y_range, n_points_in_x=n_bins, n_points_in_y=n_bins
        )
        selection = np.random.choice(grid_layout.points, n_buses, replace=False)
        return selection

    @classmethod
    def make_regular_polygon(cls, n_buses: int, radius: float = 10.0) -> list[Point]:
        circle_layout = Shape.make_regular_polygon(
            center=Point(x=0.0, y=0.0), radius=radius, n_points=n_buses, closed=False
        )
        return circle_layout.points

    @classmethod
    def make_layered_polygon(cls, n_buses: int, n_buses_per_layer: int, radius: float = 10.0) -> list[Point]:
        n_layers = math.ceil(n_buses / n_buses_per_layer)
        layered_polygon_layout = Shape.make_empty()
        for i in range(n_layers):
            layered_polygon_layout += Shape.make_regular_polygon(
                center=Point(x=0.0, y=0.0), radius=radius * (i + 1) / n_layers, n_points=n_buses_per_layer, closed=False
            )
        return layered_polygon_layout.points[:n_buses]


class TransmissionTopologyMaker:
    @staticmethod
    def _get_bus_combinations(bus_repo: BusRepo) -> list[tuple[BusId, BusId]]:
        """
        Generate all unique combinations of bus pairs for transmission lines.
        :param bus_repo: BusRepo containing the buses in the game.
        :return: List of tuples containing bus pairs.
        """
        return sorted(combinations(bus_repo.bus_ids, 2))

    @staticmethod
    def make_sequential(bus_repo: BusRepo) -> list[dict[str, BusId]]:
        """
        Create a linear transmission topology with the specified number of buses.
        :param bus_repo: BusRepo containing the buses in the game.
        :return: List of dictionaries containing bus connections.
        """
        return [{'bus1': bus_repo.bus_ids[i], 'bus2': bus_repo.bus_ids[i + 1]} for i in range(len(bus_repo))]

    @staticmethod
    def make_random(bus_repo: BusRepo, n_connections: int) -> list[dict[str, BusId]]:
        """
        Create a random transmission topology with the specified number of buses and connections.
        :param bus_repo: BusRepo containing the buses in the game.
        :param n_connections: Number of connections to create.
        :return: List of dictionaries containing bus connections.
        """
        connections = []
        possible_connections = TransmissionTopologyMaker._get_bus_combinations(bus_repo)
        for _ in range(n_connections):
            bus1, bus2 = np.random.choice(possible_connections, replace=False)
            connections.append({'bus1': BusId(bus1), 'bus2': BusId(bus2)})
        return connections

    @staticmethod
    def make_grid(bus_repo: BusRepo, n_buses_per_row: int) -> list[dict[str, BusId]]:
        """
        Create a grid transmission topology with the specified number of buses.
        :param bus_repo: BusRepo containing the buses in the game.
        :param n_buses_per_row: Number of buses per row in the grid.
        :return: List of dictionaries containing bus connections.
        """
        connections = []
        n_buses = len(bus_repo)
        for i in range(n_buses):
            if (i + 1) % n_buses_per_row != 0:  # Connect to the right bus
                connections.append({'bus1': bus_repo.bus_ids[i], 'bus2': bus_repo.bus_ids[i + 1]})
            if i + n_buses_per_row < n_buses:  # Connect to the bus below
                connections.append({'bus1': bus_repo.bus_ids[i], 'bus2': bus_repo.bus_ids[i + n_buses_per_row]})
        return connections

    @staticmethod
    def make_spiderweb(bus_repo: BusRepo, n_buses_per_layer: int) -> list[dict[str, BusId]]:
        """
        Create a spiderweb-like transmission topology.
        :param bus_repo: BusRepo containing the buses in the game.
        :param n_buses_per_layer: Number of buses per layer.
        :return: List of dictionaries containing bus connections.
        """
        connections = []
        n_buses = len(bus_repo)
        n_layers = math.ceil(n_buses / n_buses_per_layer)
        for layer in range(n_layers):
            for i in range(n_buses_per_layer):
                if layer * n_buses_per_layer + i >= n_buses:
                    break
                bus1 = bus_repo.bus_ids[layer * n_buses_per_layer + i]

                ccw_bus_idx = (layer + 1) * n_buses_per_layer + i - 1
                cw_bus_idx = layer * n_buses_per_layer + i + 1
                upper_layer_bus_idx = (layer + 1) * n_buses_per_layer + i

                if i + 1 < n_buses_per_layer and cw_bus_idx < n_buses:
                    connections.append({'bus1': bus1, 'bus2': bus_repo.bus_ids[cw_bus_idx]})
                if i % n_buses_per_layer == 0 and ccw_bus_idx < n_buses:
                    connections.append({'bus1': bus1, 'bus2': bus_repo.bus_ids[ccw_bus_idx]})
                if layer + 1 < n_layers and upper_layer_bus_idx < n_buses:
                    connections.append({'bus1': bus1, 'bus2': bus_repo.bus_ids[upper_layer_bus_idx]})

        return connections

    @staticmethod
    def make_connect_n_closest(bus_repo: BusRepo, n_connections: int) -> list[dict[str, BusId]]:
        """
        Create a transmission topology that connects each bus to its n closest buses.
        :param bus_repo: BusRepo containing the buses to connect.
        :param n_connections: Number of connections per bus.
        :return: List of dictionaries containing bus connections.
        """
        # TODO: Autogenerated by Github Copilot, needs review
        connections = []
        for bus in bus_repo:
            distances = [
                (other_bus, np.linalg.norm(np.array([bus.x, bus.y]) - np.array([other_bus.x, other_bus.y])))
                for other_bus in bus_repo
                if other_bus.id != bus.id
            ]
            closest_buses = sorted(distances, key=lambda x: x[1])[:n_connections]
            for other_bus, _ in closest_buses:
                connections.append({'bus1': bus.id, 'bus2': other_bus.id})
        return connections


class BaseGameInitializer(ABC):
    """
    Abstract base class for initializing game components.
    Subclasses should implement methods to initialize buses, assets, and transmission.
    """

    def __init__(self, settings: GameSettings) -> None:
        """
        Initialize the game initializer with the provided game settings.
        :param settings: GameSettings instance containing the game configuration.
        """
        self.settings = settings

    def create_new_game(
        self, game_id: GameId, player_names: list[str], player_colors: Optional[list[str]] = None
    ) -> GameState:
        """
        Create a new game state with the given game ID and settings.
        :param game_id: Unique identifier for the game.
        :param player_names: List of player names.
        :param player_colors: List of player colors.
        :return: A new GameState instance with the provided game ID and settings.
        """
        n_players = len(player_names)
        if player_colors is None:
            player_colors = get_random_player_colors(n_players)

        player_repo = self._create_player_repo(names=player_names, colors=player_colors)
        bus_repo = self._create_bus_repo(player_repo=player_repo)
        assets_repo = self._create_asset_repo(player_repo=player_repo, bus_repo=bus_repo)
        transmission_repo = self._ensure_no_islanded_buses(
            bus_repo=bus_repo,
            transmission_repo=self._create_transmission_repo(player_repo=player_repo, bus_repo=bus_repo),
        )

        new_game = GameState(
            game_id=game_id,
            game_settings=self.settings,
            phase=Phase(0),
            players=player_repo,
            buses=bus_repo,
            assets=assets_repo,
            transmission=transmission_repo,
            market_coupling_result=None,
        )
        new_game = replace(new_game, players=new_game.players.start_all_turns())
        return new_game

    def _create_player_repo(self, names: list[str], colors: list[Color]) -> PlayerRepo:
        assert len(names) == len(colors), "Number of player names and colors must match"

        players = [
            Player(
                id=PlayerId(i),
                name=name,
                color=color,
                money=self.settings.initial_funds,
                is_having_turn=False,  # Initial state, no player has a turn yet
            )
            for i, (name, color) in enumerate(zip(names, colors), start=1)
        ]
        players.append(Player.make_npc())

        return PlayerRepo(players)

    @staticmethod
    def _ensure_no_islanded_buses(bus_repo: BusRepo, transmission_repo: TransmissionRepo) -> TransmissionRepo:
        """
        Ensure that all buses are connected and no bus is islanded.
        :param bus_repo: The BusRepo containing all buses.
        :param transmission_repo: The TransmissionRepo containing all transmission lines.
        :return: A TransmissionRepo with no islanded buses.
        """
        additional_connections = []
        for bus in bus_repo:
            if len(transmission_repo.get_all_at_bus(bus.id)) == 0:
                bus_to_connect = bus_repo.get_random()
                id_bus1, id_bus2 = sorted([bus.id, bus_to_connect.id])
                additional_connections.append(
                    TransmissionInfo(
                        id=TransmissionId(transmission_repo.next_id()),
                        owner_player=PlayerId.get_npc(),  # NPC owns all initial transmissions
                        bus1=id_bus1,
                        bus2=id_bus2,
                        reactance=np.random.uniform(0.1, 1.0),  # Random reactance for each transmission
                        capacity=np.random.uniform(10, 100),  # Random capacity for each transmission
                        health=5,
                        fixed_operating_cost=np.random.uniform(0.01, 0.1),
                        is_for_sale=True,
                        minimum_acquisition_price=np.random.uniform(
                            10, 100
                        ),  # Random purchase cost for each transmission
                    )
                )
        if not additional_connections:
            return transmission_repo
        else:
            return transmission_repo + TransmissionRepo(additional_connections)

    @abstractmethod
    def _create_bus_repo(self, player_repo: PlayerRepo) -> BusRepo:
        """
        Create an initial BusRepo.
        :return: A new BusRepo instance.
        """
        # there must be at least one bus per player
        raise NotImplementedError("Initial bus configuration not implemented.")

    @abstractmethod
    def _create_asset_repo(self, player_repo: PlayerRepo, bus_repo: BusRepo) -> AssetRepo:
        """
        Create an initial AssetRepo.
        :return: A new AssetRepo instance.
        """
        # there must be at least one freezer per player
        raise NotImplementedError("Initial asset configuration not implemented.")

    @abstractmethod
    def _create_transmission_repo(self, player_repo: PlayerRepo, bus_repo: BusRepo) -> TransmissionRepo:
        """
        Create an initial TransmissionRepo.
        :return: A new TransmissionRepo instance.
        """
        # all buses need to be connected
        raise NotImplementedError("Initial transmission configuration not implemented.")


class DefaultGameInitializer(BaseGameInitializer):
    """
    Concrete implementation of NewGameInitializer for initializing game components with default settings.
    This class provides methods to create initial repositories for buses, assets, and transmission.
    """

    def _create_bus_repo(self, player_repo: PlayerRepo) -> BusRepo:

        topology = BusTopologyMaker.make_layered_polygon(
            n_buses=self.settings.n_buses,
            n_buses_per_layer=player_repo.n_human_players,
            radius=self.settings.map_area.height * 0.9 / 2,
        )

        bus_ids = iter([BusId(i + 1) for i in range(self.settings.n_buses)])
        topos = iter(topology)

        buses: list[Bus] = []
        for pid, top in zip(player_repo.player_ids, topos):
            buses.append(Bus(id=next(bus_ids), player_id=pid, x=top.x, y=top.y))

        for bus_id, top in zip(bus_ids, topos):
            buses.append(Bus(id=bus_id, player_id=PlayerId.get_npc(), x=top.x, y=top.y))

        return BusRepo(buses)

    def _create_asset_repo(self, player_repo: PlayerRepo, bus_repo: BusRepo) -> AssetRepo:
        assets: list[AssetInfo] = []

        def asset_id_iterator(start: int = 1) -> Generator[AssetId, None, None]:
            for i in count(start):
                yield AssetId(i)

        asset_ids = asset_id_iterator(start=1)

        # Create one freezer load for each player
        for player_id in player_repo.player_ids:
            if player_id == PlayerId.get_npc():
                continue
            assets.append(
                AssetInfo(
                    id=next(asset_ids),
                    owner_player=player_id,
                    asset_type=AssetType.LOAD,
                    bus=bus_repo.get_bus_for_player(player_id=player_id).id,
                    power_expected=50.0,
                    power_std=0.0,
                    is_for_sale=False,
                    minimum_acquisition_price=0.0,
                    fixed_operating_cost=self.settings.initial_funds / 20,
                    marginal_cost=0.0,
                    bid_price=self.settings.initial_funds / 2,
<<<<<<< HEAD
                    is_ice_cream=True,
                    health=self.settings.n_init_ice_cream
=======
                    is_freezer=True,
>>>>>>> eb37570a
                )
            )

        # Create the rest of the assets for NPC
        for _ in range(self.settings.n_init_assets):
            assets.append(
                AssetInfo(
                    id=next(asset_ids),
                    owner_player=PlayerId.get_npc(),
                    asset_type=AssetType.GENERATOR,
                    bus=BusId(np.random.choice(bus_repo.bus_ids)),
                    power_expected=60.0,
                    power_std=0.5,
                    is_for_sale=True,
                    minimum_acquisition_price=self.settings.initial_funds / 4,
                    fixed_operating_cost=self.settings.initial_funds / 20,
                    marginal_cost=self.settings.initial_funds / 20,
                    bid_price=np.random.uniform(self.settings.initial_funds / 20, self.settings.initial_funds / 2),
                    is_freezer=False,
                )
            )
        return AssetRepo(assets)

    def _create_transmission_repo(self, player_repo: PlayerRepo, bus_repo: BusRepo) -> TransmissionRepo:
        topology = TransmissionTopologyMaker.make_spiderweb(
            bus_repo=bus_repo, n_buses_per_layer=player_repo.n_human_players
        )
        lines = [
            TransmissionInfo(
                id=TransmissionId(i + 1),
                owner_player=PlayerId.get_npc(),  # NPC owns all initial transmissions
                bus1=bus_pair["bus1"],
                bus2=bus_pair["bus2"],
                reactance=np.random.uniform(0.1, 1.0),  # Random reactance for each transmission
                capacity=np.random.uniform(10, 100),  # Random capacity for each transmission
                health=5,
                fixed_operating_cost=np.random.uniform(0.01, 0.1),
                is_for_sale=True,
                minimum_acquisition_price=np.random.uniform(10, 100),  # Random purchase cost for each transmission
            )
            for i, bus_pair in enumerate(topology)
        ]

        return TransmissionRepo(lines)<|MERGE_RESOLUTION|>--- conflicted
+++ resolved
@@ -346,12 +346,8 @@
                     fixed_operating_cost=self.settings.initial_funds / 20,
                     marginal_cost=0.0,
                     bid_price=self.settings.initial_funds / 2,
-<<<<<<< HEAD
-                    is_ice_cream=True,
+                    is_freezer=True,
                     health=self.settings.n_init_ice_cream
-=======
-                    is_freezer=True,
->>>>>>> eb37570a
                 )
             )
 
