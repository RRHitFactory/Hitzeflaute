from dataclasses import replace
from typing import Literal

from src.engine.finance import FinanceCalculator
from src.engine.market_coupling import MarketCouplingCalculator
from src.models.game_state import GameState, Phase
from src.models.market_coupling_result import MarketCouplingResult
from src.models.message import (
    UpdateBidRequest,
    EndTurn,
    UpdateBidResponse,
    ConcludePhase,
    ToGameMessage,
    FromGameMessage,
<<<<<<< HEAD
    GameUpdate, OperateLineRequest, OperateLineResponse,
=======
    GameUpdate,
    BuyRequest,
    BuyResponse,
    T_Id,
>>>>>>> eb37570a
)
from src.models.ids import AssetId, TransmissionId


class Engine:
    @classmethod
    def handle_message(cls, game_state: GameState, msg: ToGameMessage) -> tuple[GameState, list[FromGameMessage]]:
        """
        Messages can come from players or from the game itself
        Every time a message occurs, the engine is informed and it can then:
        -Update the game state
        -Send messages back to the players OR to itself
        :param game_state: The current state of the game
        :param msg: The triggering message
        :return: The new game state and a list of messages to be sent
        """
        # Handle the message based on its type
        if isinstance(msg, ConcludePhase):
            return cls.handle_new_phase_message(game_state, msg)
        elif isinstance(msg, UpdateBidRequest):
            return cls.handle_update_bid_message(game_state, msg)
<<<<<<< HEAD
        elif isinstance(msg, OperateLineRequest):
            return cls.handle_operate_line_message(game_state, msg)
        elif isinstance(msg, BuyAssetRequest):
            return cls.handle_buy_asset_message(game_state, msg)
=======
        elif isinstance(msg, BuyRequest):
            if isinstance(msg.purchase_id, AssetId):
                return cls.handle_buy_asset_message(game_state, msg)
            elif isinstance(msg.purchase_id, TransmissionId):
                return cls.handle_buy_transmission_message(game_state, msg)
            else:
                raise NotImplementedError(f"You cannot buy objects of type <{type(msg.purchase_id)}>.")
>>>>>>> eb37570a
        elif isinstance(msg, EndTurn):
            return cls.handle_end_turn_message(game_state, msg)
        else:
            raise NotImplementedError(f"message type {type(msg)} not implemented.")

    @staticmethod
    def update_game_state_with_market_coupling_result(
            game_state: GameState,
            market_coupling_result: MarketCouplingResult,
    ) -> GameState:

        player_repo = game_state.players
        cashflows = FinanceCalculator.compute_cashflows_after_power_delivery(game_state=game_state, market_coupling_result=market_coupling_result)

        for player_id, net_cashflow in cashflows.items():
            player_repo = player_repo.add_money(player_id=player_id, amount=net_cashflow)

        new_game_state = replace(
            game_state,
            players=player_repo,
            market_coupling_result=market_coupling_result,
        )
        return new_game_state

    @classmethod
    def handle_new_phase_message(
            cls,
            game_state: GameState,
            msg: ConcludePhase,
    ) -> tuple[GameState, list[GameUpdate]]:
        """
        Handle a new phase message.
        :param game_state: The current state of the game
        :param msg: The triggering message
        :return: The new game state and a list of messages to be sent to the player interface
        """

        def increment_phase_and_start_turns(gs: GameState) -> GameState:
            return replace(gs, phase=msg.phase.get_next(), players=game_state.players.start_all_turns())

        if msg.phase == Phase.CONSTRUCTION:
            new_game_state = increment_phase_and_start_turns(game_state)
            return new_game_state, cls._make_phase_update_messages(new_game_state)

        elif msg.phase == Phase.DA_AUCTION:
            market_result = MarketCouplingCalculator.run(game_state)
            new_game_state = cls.update_game_state_with_market_coupling_result(
                game_state=game_state, market_coupling_result=market_result
            )
            new_game_state = increment_phase_and_start_turns(new_game_state)
            msgs = cls._make_phase_update_messages(new_game_state)

            for player_id in new_game_state.players.player_ids:
                old_money = game_state.players[player_id].money
                new_money = new_game_state.players[player_id].money
                text = f"Day-ahead market cleared. Your balance was adjusted accordingly from ${old_money} to ${new_money}."
                msgs.append(
                    GameUpdate(
                        player_id=player_id,
                        game_state=new_game_state,
                        message=text,
                    )
                )
            return new_game_state, msgs

        elif msg.phase == Phase.SNEAKY_TRICKS:
            new_game_state = increment_phase_and_start_turns(game_state)
            return new_game_state, cls._make_phase_update_messages(new_game_state)

        # TODO in the new phase, one or all players have turns, so we need to update the game state accordingly
        else:
            raise NotImplementedError(f"Phase {msg.phase} not implemented.")

    @staticmethod
    def _make_phase_update_messages(game_state: GameState) -> list[GameUpdate]:
        messages: list[GameUpdate] = []
        for player_id in game_state.players.player_ids:
            messages.append(
                GameUpdate(
                    player_id=player_id,
                    game_state=game_state,
                    message=f"Phase changed to {game_state.phase.name}",
                )
            )
        return messages

    @classmethod
    def handle_update_bid_message(
            cls,
            game_state: GameState,
            msg: UpdateBidRequest,
    ) -> tuple[GameState, list[UpdateBidResponse]]:
        """
        Handle an update bid message.
        :param game_state: The current state of the game
        :param msg: The triggering message
        :return: The new game state and a list of messages to be sent to the player interface
        """

        def make_failed_response(failed_message: str) -> tuple[GameState, list[UpdateBidResponse]]:
            failed_response = UpdateBidResponse(
                player_id=msg.player_id,
                game_state=game_state,
                success=False,
                message=failed_message,
                asset_id=msg.asset_id,
            )
            return game_state, [failed_response]

        if msg.asset_id not in game_state.assets.asset_ids:
            return make_failed_response("Asset does not exist.")

        player = game_state.players[msg.player_id]
        asset = game_state.assets[msg.asset_id]
        min_bid = game_state.game_settings.min_bid_price
        max_bid = game_state.game_settings.max_bid_price

        if player.id != asset.owner_player:
            return make_failed_response(f"Player {player.id} cannot bid on asset {asset.id} as they do not own it.")

        if not (min_bid <= msg.bid_price <= max_bid):
            return make_failed_response(
                f"Bid price {msg.bid_price} is not within the allowed range " f"[{min_bid}, {max_bid}]."
            )

        player_assets = game_state.assets.get_all_for_player(player.id, only_active=True)
        if FinanceCalculator.validate_bid_for_asset(player_assets, msg.asset_id, msg.bid_price, player.money):
            return make_failed_response(
                f"Player {player.id} cannot afford the bid price of {msg.bid_price} for asset {asset.id}."
            )

        new_asset = game_state.assets.update_bid_price(asset_id=msg.asset_id, bid_price=msg.bid_price)
        new_game_state = replace(game_state, assets=new_asset)

        response = UpdateBidResponse(
            player_id=player.id,
            game_state=new_game_state,
            success=True,
            message=f"Player {player.id} successfully updated bid for asset {asset.id} to {msg.bid_price}.",
            asset_id=msg.asset_id,
        )

        return new_game_state, [response]

    @classmethod
    def _check_if_purchase_is_invalid(cls, gs: GameState, msg: BuyRequest[T_Id]) -> list[BuyResponse[T_Id]]:

        if isinstance(msg.purchase_id, AssetId):
            purchase_type = "asset"
            purchase_repo = gs.assets
            purchase_repo_ids = purchase_repo.asset_ids

        elif isinstance(msg.purchase_id, TransmissionId):
            purchase_type = "transmission"
            purchase_repo = gs.transmission
            purchase_repo_ids = purchase_repo.transmission_ids

        else:
            raise NotImplementedError(f"Message type {type(msg)} not implemented for purchase validation.")

        purchase_id = msg.purchase_id
        player = gs.players[msg.player_id]

        def make_failed_response(failed_message: str) -> list[BuyResponse[T_Id]]:
            failed_response = BuyResponse(
                player_id=msg.player_id,
                game_state=gs,
                success=False,
                message=failed_message,
                purchase_id=purchase_id,
            )
            return [failed_response]

        if not purchase_id in purchase_repo_ids:
            return make_failed_response(f"Sorry, {purchase_type} {purchase_id} does not exist.")
        purchase_obj = purchase_repo[purchase_id]

        if not purchase_obj.is_for_sale:
            return make_failed_response(f"Sorry, {purchase_type} {purchase_id} is not for sale.")

        elif player.money < purchase_obj.minimum_acquisition_price:
            return make_failed_response(f"Sorry, player {msg.player_id} cannot afford {purchase_type} {purchase_id}.")

        return []

    @classmethod
    def handle_buy_asset_message(
<<<<<<< HEAD
            cls,
            game_state: GameState,
            msg: BuyAssetRequest,
    ) -> tuple[GameState, list[BuyAssetResponse]]:
=======
        cls,
        game_state: GameState,
        msg: BuyRequest[AssetId],
    ) -> tuple[GameState, list[BuyResponse[AssetId]]]:
>>>>>>> eb37570a
        """
        Handle a buy asset message.
        :param game_state: The current state of the game
        :param msg: The triggering message
        :return: The new game state and a list of messages to be sent to the player interface
        """
        list_failed_response = cls._check_if_purchase_is_invalid(gs=game_state, msg=msg)
        if list_failed_response:
            return game_state, list_failed_response

        player = game_state.players[msg.player_id]
        asset = game_state.assets[msg.purchase_id]

        message = f"Player {player.id} successfully bought asset {asset.id}."
        new_players = game_state.players.subtract_money(player_id=player.id, amount=asset.minimum_acquisition_price)
        new_assets = game_state.assets.change_owner(asset_id=asset.id, new_owner=player.id)

        new_game_state = replace(game_state, players=new_players, assets=new_assets)

        response = BuyResponse(
            player_id=player.id, game_state=new_game_state, success=True, message=message, purchase_id=asset.id
        )
        return new_game_state, [response]

    @classmethod
    def handle_buy_transmission_message(
        cls,
        game_state: GameState,
        msg: BuyRequest[TransmissionId],
    ) -> tuple[GameState, list[BuyResponse[TransmissionId]]]:
        """
        Handle a buy asset message.
        :param game_state: The current state of the game
        :param msg: The triggering message
        :return: The new game state and a list of messages to be sent to the player interface
        """
        list_failed_response = cls._check_if_purchase_is_invalid(gs=game_state, msg=msg)
        if list_failed_response:
            return game_state, list_failed_response

        player = game_state.players[msg.player_id]
        transmission = game_state.transmission[msg.purchase_id]

        message = f"Player {player.id} successfully bought transmission {transmission.id}."
        new_players = game_state.players.subtract_money(
            player_id=player.id, amount=transmission.minimum_acquisition_price
        )
        new_transmission = game_state.transmission.change_owner(transmission_id=transmission.id, new_owner=player.id)

        new_game_state = replace(game_state, players=new_players, transmission=new_transmission)

        response = BuyResponse(
            player_id=player.id,
            game_state=new_game_state,
            success=True,
            message=message,
            purchase_id=transmission.id,
        )
        return new_game_state, [response]

    @classmethod
    def handle_operate_line_message(
            cls,
            game_state: GameState,
            msg: OperateLineRequest,
    ) -> tuple[GameState, list[OperateLineResponse]]:

        def make_response(result: Literal["success", "no_change", "failure"]) -> tuple[
            GameState, list[OperateLineResponse]]:
            fail_message = OperateLineResponse(game_state=game_state, player_id=msg.player_id, request=msg,
                                               result=result)
            return game_state, [fail_message]

        if msg.transmission_id not in game_state.transmission.transmission_ids:
            return make_response("failure")

        line = game_state.transmission[msg.transmission_id]
        if line.owner_player != msg.player_id:
            return make_response("failure")

        if msg.action == "open":
            if line.is_open:
                return make_response("no_change")
            game_state = replace(game_state, transmission=game_state.transmission.open_line(line.id))
            return make_response("success")

        if line.is_closed:
            return make_response("no_change")
        game_state = replace(game_state, transmission=game_state.transmission.close_line(line.id))
        return make_response("success")

    @classmethod
    def handle_end_turn_message(
            cls,
            game_state: GameState,
            msg: EndTurn,
    ) -> tuple[GameState, list[ConcludePhase]]:
        """
        Handle an end turn message.
        :param game_state: The current state of the game
        :param msg: The triggering message
        :return: The new game state and a list of messages to be sent to the player interface
        """
        # TODO If this phase requires players to play one by one (Do we need such a phase?) Then cycle to the next player
        game_state = replace(game_state, players=game_state.players.end_turn(player_id=msg.player_id))
        if game_state.players.are_all_players_finished():
            return game_state, [ConcludePhase(phase=game_state.phase)]
        else:
            return game_state, []<|MERGE_RESOLUTION|>--- conflicted
+++ resolved
@@ -12,14 +12,12 @@
     ConcludePhase,
     ToGameMessage,
     FromGameMessage,
-<<<<<<< HEAD
-    GameUpdate, OperateLineRequest, OperateLineResponse,
-=======
-    GameUpdate,
     BuyRequest,
     BuyResponse,
     T_Id,
->>>>>>> eb37570a
+    GameUpdate,
+    OperateLineRequest,
+    OperateLineResponse,
 )
 from src.models.ids import AssetId, TransmissionId
 
@@ -41,12 +39,8 @@
             return cls.handle_new_phase_message(game_state, msg)
         elif isinstance(msg, UpdateBidRequest):
             return cls.handle_update_bid_message(game_state, msg)
-<<<<<<< HEAD
         elif isinstance(msg, OperateLineRequest):
             return cls.handle_operate_line_message(game_state, msg)
-        elif isinstance(msg, BuyAssetRequest):
-            return cls.handle_buy_asset_message(game_state, msg)
-=======
         elif isinstance(msg, BuyRequest):
             if isinstance(msg.purchase_id, AssetId):
                 return cls.handle_buy_asset_message(game_state, msg)
@@ -54,7 +48,6 @@
                 return cls.handle_buy_transmission_message(game_state, msg)
             else:
                 raise NotImplementedError(f"You cannot buy objects of type <{type(msg.purchase_id)}>.")
->>>>>>> eb37570a
         elif isinstance(msg, EndTurn):
             return cls.handle_end_turn_message(game_state, msg)
         else:
@@ -242,17 +235,10 @@
 
     @classmethod
     def handle_buy_asset_message(
-<<<<<<< HEAD
-            cls,
-            game_state: GameState,
-            msg: BuyAssetRequest,
-    ) -> tuple[GameState, list[BuyAssetResponse]]:
-=======
         cls,
         game_state: GameState,
         msg: BuyRequest[AssetId],
     ) -> tuple[GameState, list[BuyResponse[AssetId]]]:
->>>>>>> eb37570a
         """
         Handle a buy asset message.
         :param game_state: The current state of the game
