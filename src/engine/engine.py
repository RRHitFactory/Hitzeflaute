--- conflicted
+++ resolved
@@ -6,11 +6,8 @@
     UpdateBidResponse,
     BuyAssetResponse,
     NewPhase,
-<<<<<<< HEAD
-=======
     ToGameMessage,
     FromGameMessage,
->>>>>>> 272f19d3
 )
 
 
@@ -39,19 +36,11 @@
             raise NotImplementedError(f"message type {type(msg)} not implemented.")
 
     @classmethod
-<<<<<<< HEAD
-    def handle_new_phase_event(
-        cls,
-        game_state: GameState,
-        event: NewPhase,
-    ) -> tuple[GameState, list[Event]]:
-=======
     def handle_new_phase_message(
         cls,
         game_state: GameState,
         msg: NewPhase,
     ) -> tuple[GameState, list[FromGameMessage]]:
->>>>>>> 272f19d3
         """
         Handle a new phase message.
         :param game_state: The current state of the game
@@ -63,17 +52,10 @@
         raise NotImplementedError()
 
     @classmethod
-<<<<<<< HEAD
-    def handle_update_bid_event(
-        cls,
-        game_state: GameState,
-        event: UpdateBidRequest,
-=======
     def handle_update_bid_message(
         cls,
         game_state: GameState,
         msg: UpdateBidRequest,
->>>>>>> 272f19d3
     ) -> tuple[GameState, list[UpdateBidResponse]]:
         """
         Handle an update bid message.
@@ -87,17 +69,10 @@
         raise NotImplementedError()
 
     @classmethod
-<<<<<<< HEAD
-    def handle_buy_asset_event(
-        cls,
-        game_state: GameState,
-        event: BuyAssetRequest,
-=======
     def handle_buy_asset_message(
         cls,
         game_state: GameState,
         msg: BuyAssetRequest,
->>>>>>> 272f19d3
     ) -> tuple[GameState, list[BuyAssetResponse]]:
         """
         Handle a buy asset message.
@@ -127,17 +102,10 @@
         return game_state, [response]
 
     @classmethod
-<<<<<<< HEAD
-    def handle_end_turn_event(
-        cls,
-        game_state: GameState,
-        event: EndTurn,
-=======
     def handle_end_turn_message(
         cls,
         game_state: GameState,
         msg: EndTurn,
->>>>>>> 272f19d3
     ) -> tuple[GameState, list[NewPhase]]:
         """
         Handle an end turn message.
