from dataclasses import dataclass
from functools import cached_property
from typing import Optional

import numpy as np
from plotly.graph_objs import Scatter

from src.app.simple_front_end.plotting.base_plot_object import PlotObject
from src.app.simple_front_end.layout_planner import Socket, LayoutPlanner
from src.app.simple_front_end.plotting.po_rect import render_shape
from src.models.buses import Bus
from src.models.colors import Color
from src.models.geometry import Point, Shape
from src.models.player import Player

<<<<<<< HEAD
type SocketSide = Literal["tr", "bl"]  # Top Right or Bottom Left


class SocketProvider:
    def __init__(self, tr_sockets: list[Point], bl_sockets: list[Point]) -> None:
        self._tr_sockets = tr_sockets
        self._bl_sockets = bl_sockets
        self._tr_assigned = 0
        self._bl_assigned = 0

    def __str__(self) -> str:
        return "<SocketProvider>"

    def __repr__(self) -> str:
        return "<SocketProvider>"

    def get_socket(self, preferred_side: Optional[SocketSide] = None) -> Point:
        if not self._has_remaining_sockets():
            raise IndexError("No remaining sockets available.")

        if preferred_side is None:
            if self._tr_assigned == self._bl_assigned:
                preferred_side = np.random.choice(["tr", "bl"])
            elif self._tr_assigned < self._bl_assigned:
                preferred_side = "tr"
            else:
                preferred_side = "bl"

        if self._has_remaining_sockets(preferred_side):
            if preferred_side == "tr":
                socket = self._tr_sockets[self._tr_assigned]
                self._tr_assigned += 1
            else:
                socket = self._bl_sockets[self._bl_assigned]
                self._bl_assigned += 1
            return socket
        return self.get_socket()

    @staticmethod
    def _other_side(side: SocketSide) -> SocketSide:
        if side == "tr":
            return "bl"
        elif side == "bl":
            return "tr"
        else:
            raise ValueError(f"Invalid side: {side}. Must be 'tr' or 'bl'.")

    def _has_remaining_sockets(self, side: Optional[SocketSide] = None) -> bool:
        if side == "tr":
            return len(self._tr_sockets) > self._tr_assigned
        elif side == "bl":
            return len(self._bl_sockets) > self._bl_assigned
        elif side is None:
            return self._has_remaining_sockets("tr") or self._has_remaining_sockets("bl")
        else:
            raise ValueError(f"Invalid side: {side}. Must be 'tr', 'bl', or None.")

=======
>>>>>>> fefd5cde

@dataclass(frozen=True)
class PlotBus(PlotObject):
    bus: Bus
    owner: Player
    width: float = 1.0
    length: float = 5.0

    @property
    def centre_text(self) -> Optional[str]:
        return None

    @property
    def title(self) -> str:
        return f"Bus{self.bus.id}"

    @property
    def color(self) -> Color:
        return self.owner.color

    @property
    def hover_text_locations(self) -> list[Point]:
        points = [self.centre]
        if self.is_horizontal:
            points += [Point(x=self.shape.min_x, y=self.centre.y), Point(x=self.shape.max_x, y=self.centre.y)]
            return points
        else:
            points += [Point(x=self.centre.x, y=self.shape.max_y), Point(x=self.centre.x, y=self.shape.min_y)]
            return points

    @property
    def data_dict(self) -> dict[str, str]:
        return {"Owner": self.owner.name}

    def get_socket_location(self, socket: Socket) -> Point:
        assert socket.bus == self.bus.id, f"Socket {socket} does not match bus {self.bus.id}"

        tr_sockets, bl_sockets = self._socket_locations
        if socket.side == "tr":
            return tr_sockets[socket.number]
        elif socket.side == "bl":
            return bl_sockets[socket.number]
        else:
            raise ValueError(f"Invalid socket side: {socket}")

    @cached_property
    def _socket_locations(self) -> tuple[list[Point], list[Point]]:
        half_sockets = self.bus.sockets_per_side
        relative_offsets = np.linspace(start=-0.4, stop=0.4, num=half_sockets)

        tr_offsets = [Point(x=float(offset) * self.length, y=self.width / 2) for offset in relative_offsets]
        bl_offsets = [Point(x=float(offset) * self.length, y=-1 * self.width / 2) for offset in relative_offsets]
        if self.is_horizontal:
            tr_sockets = [self.centre + o for o in tr_offsets]
            bl_sockets = [self.centre + o for o in bl_offsets]
        else:
            tr_sockets = [self.centre + o.transpose() for o in tr_offsets]
            bl_sockets = [self.centre + o.transpose() for o in bl_offsets]

        return tr_sockets, bl_sockets

    @property
    def centre(self) -> Point:
        return self.bus.point

    @cached_property
    def is_horizontal(self) -> bool:
        return LayoutPlanner.get_orientation_of_bus(bus=self.bus) == "horizontal"

    @cached_property
    def shape(self) -> Shape:
        right = Point(x=self.length / 2, y=0) if self.is_horizontal else Point(x=self.width / 2, y=0)
        up = Point(x=0, y=self.width / 2) if self.is_horizontal else Point(x=0, y=self.length / 2)
        left = right * -1
        down = up * -1

        dl = self.centre + down + left
        ur = self.centre + up + right
        return Shape.make_rectangle(bottom_left=dl, top_right=ur, closed=True)

    def render_shape(self) -> Scatter:
        return render_shape(shape=self.shape, fill_color=self.color, centre_text=self.centre_text, outline_width=0.0)<|MERGE_RESOLUTION|>--- conflicted
+++ resolved
@@ -5,74 +5,14 @@
 import numpy as np
 from plotly.graph_objs import Scatter
 
+from src.app.simple_front_end.layout_planner import Socket, LayoutPlanner
 from src.app.simple_front_end.plotting.base_plot_object import PlotObject
-from src.app.simple_front_end.layout_planner import Socket, LayoutPlanner
 from src.app.simple_front_end.plotting.po_rect import render_shape
 from src.models.buses import Bus
 from src.models.colors import Color
 from src.models.geometry import Point, Shape
 from src.models.player import Player
 
-<<<<<<< HEAD
-type SocketSide = Literal["tr", "bl"]  # Top Right or Bottom Left
-
-
-class SocketProvider:
-    def __init__(self, tr_sockets: list[Point], bl_sockets: list[Point]) -> None:
-        self._tr_sockets = tr_sockets
-        self._bl_sockets = bl_sockets
-        self._tr_assigned = 0
-        self._bl_assigned = 0
-
-    def __str__(self) -> str:
-        return "<SocketProvider>"
-
-    def __repr__(self) -> str:
-        return "<SocketProvider>"
-
-    def get_socket(self, preferred_side: Optional[SocketSide] = None) -> Point:
-        if not self._has_remaining_sockets():
-            raise IndexError("No remaining sockets available.")
-
-        if preferred_side is None:
-            if self._tr_assigned == self._bl_assigned:
-                preferred_side = np.random.choice(["tr", "bl"])
-            elif self._tr_assigned < self._bl_assigned:
-                preferred_side = "tr"
-            else:
-                preferred_side = "bl"
-
-        if self._has_remaining_sockets(preferred_side):
-            if preferred_side == "tr":
-                socket = self._tr_sockets[self._tr_assigned]
-                self._tr_assigned += 1
-            else:
-                socket = self._bl_sockets[self._bl_assigned]
-                self._bl_assigned += 1
-            return socket
-        return self.get_socket()
-
-    @staticmethod
-    def _other_side(side: SocketSide) -> SocketSide:
-        if side == "tr":
-            return "bl"
-        elif side == "bl":
-            return "tr"
-        else:
-            raise ValueError(f"Invalid side: {side}. Must be 'tr' or 'bl'.")
-
-    def _has_remaining_sockets(self, side: Optional[SocketSide] = None) -> bool:
-        if side == "tr":
-            return len(self._tr_sockets) > self._tr_assigned
-        elif side == "bl":
-            return len(self._bl_sockets) > self._bl_assigned
-        elif side is None:
-            return self._has_remaining_sockets("tr") or self._has_remaining_sockets("bl")
-        else:
-            raise ValueError(f"Invalid side: {side}. Must be 'tr', 'bl', or None.")
-
-=======
->>>>>>> fefd5cde
 
 @dataclass(frozen=True)
 class PlotBus(PlotObject):
