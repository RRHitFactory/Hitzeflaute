--- conflicted
+++ resolved
@@ -9,16 +9,14 @@
 from src.engine.engine import Engine
 from src.models.game_state import GameState
 from src.models.ids import GameId, PlayerId, AssetId, TransmissionId
-<<<<<<< HEAD
-from src.models.message import GameToPlayerMessage, PlayerToGameMessage, BuyAssetRequest, EndTurn, OperateLineRequest
-=======
 from src.models.message import (
     GameToPlayerMessage,
     PlayerToGameMessage,
     BuyRequest,
     EndTurn,
 )
->>>>>>> eb37570a
+from src.models.ids import GameId, PlayerId, AssetId, TransmissionId
+from src.models.message import GameToPlayerMessage, PlayerToGameMessage, BuyAssetRequest, EndTurn, OperateLineRequest
 from src.tools.random_choice import random_choice
 
 
