from typing import Optional

from src.app.game_manager import GameManager
from src.app.game_repo.file_game_repo import FileGameStateRepo
from src.app.simple_front_end.plotting.grid_plotter import GridPlotter
from src.directories import game_cache_dir
from src.engine.engine import Engine
from src.models.game_state import GameState
from src.models.ids import GameId, PlayerId, AssetId, TransmissionId
<<<<<<< HEAD
from src.models.message import BuyRequest, GameToPlayerMessage, PlayerToGameMessage, EndTurn, OperateLineRequest
=======
from src.models.message import (
    GameToPlayerMessage,
    PlayerToGameMessage,
    BuyRequest,
    EndTurn,
    UpdateBidRequest
)
>>>>>>> b92819cb
from src.tools.random_choice import random_choice


class MessageHandler:
    def __init__(self, joystick: "Joystick") -> None:
        self._received_msgs: list[GameToPlayerMessage] = []
        self._joystick = joystick

    @property
    def last_msg(self) -> Optional[GameToPlayerMessage]:
        if not self._received_msgs:
            return None
        return self._received_msgs[-1]

    @property
    def last_state_update(self) -> Optional[GameState]:
        last_msg = self.last_msg
        if last_msg is None:
            return None
        return last_msg.game_state

    def handle_player_messages(self, msgs: list[GameToPlayerMessage]) -> None:
        print(f"Received {len(msgs)} messages")
        for msg in msgs:
            print(msg)
            self._received_msgs.append(msg)
        self._joystick.on_receive_message(latest_state=self.last_state_update)


class Joystick:
    def __init__(self, game_id: GameId) -> None:
        self._message_handler = MessageHandler(joystick=self)
        self._plotter = GridPlotter(html_path=game_cache_dir / "plot.html")
        self._game_manager = GameManager(
            game_repo=self.get_game_repo(), game_engine=Engine(), front_end=self._message_handler
        )
        self._game_id = game_id
        self._current_player_id = PlayerId.get_npc()
        self.change_player()
        self._plotter.plot(self.latest_game_state)

    def __str__(self) -> str:
        return (
            f"<Joystick (phase: {self.current_phase}, current_player={self.current_player}, game_id={self._game_id})>"
        )

    def __repr__(self) -> str:
        return str(self)

    @property
    def current_phase(self) -> str:
        return self.latest_game_state.phase.name

    @property
    def current_player(self) -> str:
        return self.latest_game_state.players[self._current_player_id].name

    @property
    def latest_game_state(self) -> GameState:
        return self._game_manager.game_repo.get_game_state(game_id=self._game_id)

    def on_receive_message(self, latest_state: GameState) -> None:
        self._plotter.plot(latest_state)

    def whats_up(self) -> None:
        print(f"Current phase: {self.current_phase}")
        print(f"Current player: {self.current_player}")

    def plot_network(self) -> None:
        GridPlotter().plot(self.latest_game_state)

    def change_player(self) -> None:
        active_players = self.latest_game_state.players.get_currently_playing().as_objs()
        player_ids = [p.id for p in active_players if p.id not in [self._current_player_id, PlayerId.get_npc()]]
        if len(player_ids) == 0:
            self._current_player_id = PlayerId.get_npc()
        else:
            self._current_player_id = random_choice(player_ids)
        print(f"Now it is {self.current_player}'s turn")

    def buy_asset(self, asset_id: int) -> None:
        message = BuyRequest(player_id=self._current_player_id, purchase_id=AssetId(asset_id))
        self._send_message(message)

    def buy_transmission(self, transmission_id: int) -> None:
        message = BuyRequest(player_id=self._current_player_id, purchase_id=TransmissionId(transmission_id))
        self._send_message(message)

    def open_line(self, transmission_id: int) -> None:
        t_id = TransmissionId(transmission_id)
        message = OperateLineRequest(player_id=self._current_player_id, transmission_id=t_id, action="open")
        self._send_message(message)

    def close_line(self, transmission_id: int) -> None:
        t_id = TransmissionId(transmission_id)
        message = OperateLineRequest(player_id=self._current_player_id, transmission_id=t_id, action="close")
        self._send_message(message)

    def update_bid(self, asset_id: int, new_bid: float) -> None:
        message = UpdateBidRequest(player_id=self._current_player_id, asset_id=AssetId(asset_id), bid_price=new_bid)
        self._send_message(message)

    def end_turn(self) -> None:
        message = EndTurn(player_id=self._current_player_id)
        self._send_message(message)
        self.change_player()

    def _send_message(self, message: PlayerToGameMessage) -> None:
        self._game_manager.handle_player_message(game_id=self._game_id, msg=message)

    @classmethod
    def get_game_repo(cls) -> FileGameStateRepo:
        return FileGameStateRepo()

    @classmethod
    def new_game(cls, player_names: list[str]) -> "Joystick":
        game_id = GameManager.new_game(game_repo=cls.get_game_repo(), player_names=player_names)
        return cls(game_id=game_id)<|MERGE_RESOLUTION|>--- conflicted
+++ resolved
@@ -7,17 +7,14 @@
 from src.engine.engine import Engine
 from src.models.game_state import GameState
 from src.models.ids import GameId, PlayerId, AssetId, TransmissionId
-<<<<<<< HEAD
-from src.models.message import BuyRequest, GameToPlayerMessage, PlayerToGameMessage, EndTurn, OperateLineRequest
-=======
 from src.models.message import (
     GameToPlayerMessage,
     PlayerToGameMessage,
     BuyRequest,
     EndTurn,
-    UpdateBidRequest
+    UpdateBidRequest,
+    OperateLineRequest,
 )
->>>>>>> b92819cb
 from src.tools.random_choice import random_choice
 
 
