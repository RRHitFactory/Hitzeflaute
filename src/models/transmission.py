--- conflicted
+++ resolved
@@ -65,7 +65,6 @@
         return self.filter({"bus1": min_bus, "bus2": max_bus})
 
     # UPDATE
-<<<<<<< HEAD
     def open_line(self, transmission_id: TransmissionId) -> Self:
         df = self.df
         df.loc[transmission_id, "is_active"] = False
@@ -74,12 +73,12 @@
     def close_line(self, transmission_id: TransmissionId) -> Self:
         df = self.df
         df.loc[transmission_id, "is_active"] = True
-=======
+        return self.update_frame(df)
+
     def change_owner(self, transmission_id: TransmissionId, new_owner: PlayerId) -> Self:
         df = self.df.copy()
         df.loc[transmission_id, "owner_player"] = simplify_type(new_owner)
         df.loc[transmission_id, "is_for_sale"] = False
->>>>>>> eb37570a
         return self.update_frame(df)
 
     # DELETE
