from abc import ABC
from dataclasses import dataclass
<<<<<<< HEAD
from typing import TypeVar
from typing import Union, Literal
=======
from typing import TypeVar, Generic, Union, Literal
>>>>>>> fefd5cde

from src.models.game_state import GameState, Phase
from src.models.ids import PlayerId, AssetId, TransmissionId


@dataclass(frozen=True)
class Message(ABC):
    pass


@dataclass(frozen=True)
class InternalMessage(Message, ABC):
    # A message from the game to itself
    def __str__(self) -> str:
        return f"<{self.__class__.__name__}>"

    def __repr__(self) -> str:
        return str(self)


@dataclass(frozen=True)
class PlayerToGameMessage(Message, ABC):
    player_id: PlayerId

    def __str__(self) -> str:
        return f"<{self.__class__.__name__}({self.player_id} -> Game)>"

    def __repr__(self) -> str:
        return str(self)


@dataclass(frozen=True)
class GameToPlayerMessage(Message, ABC):
    player_id: PlayerId
    message: str

    def __str__(self) -> str:
        return f"<{self.__class__.__name__}(Engine -> {self.player_id}: {self.message})>"

    def __repr__(self) -> str:
        return str(self)


type ToGameMessage = Union[PlayerToGameMessage, InternalMessage]
type FromGameMessage = Union[InternalMessage, GameToPlayerMessage]
T_Id = TypeVar("T_Id", bound=Union[AssetId, TransmissionId])


@dataclass(frozen=True)
class ConcludePhase(InternalMessage):
    phase: Phase


@dataclass(frozen=True)
class GameUpdate(GameToPlayerMessage):
    game_state: GameState


@dataclass(frozen=True)
class UpdateBidRequest(PlayerToGameMessage):
    asset_id: AssetId
    bid_price: float


@dataclass(frozen=True)
class UpdateBidResponse(GameToPlayerMessage):
    success: bool
    asset_id: AssetId


@dataclass(frozen=True)
class BuyRequest[T_Id](PlayerToGameMessage):
    purchase_id: T_Id


@dataclass(frozen=True)
class BuyResponse[T_Id](GameToPlayerMessage):
    success: bool
    purchase_id: T_Id


@dataclass(frozen=True)
class OperateLineRequest(PlayerToGameMessage):
    transmission_id: TransmissionId
    action: Literal["open", "close"]


@dataclass(frozen=True)
class OperateLineResponse(GameToPlayerMessage):
    request: OperateLineRequest
    result: Literal["success", "no_change", "failure"]


@dataclass(frozen=True)
class EndTurn(PlayerToGameMessage):
    player_id: PlayerId


@dataclass(frozen=True)
class AuctionClearedMessage(GameToPlayerMessage):
    pass


@dataclass(frozen=True)
class IceCreamMeltedMessage(GameToPlayerMessage):
    asset_id: AssetId


@dataclass(frozen=True)
class AssetWornMessage(GameToPlayerMessage):
    asset_id: AssetId


@dataclass(frozen=True)
class TransmissionWornMessage(GameToPlayerMessage):
    transmission_id: TransmissionId


@dataclass(frozen=True)
class LoadsDeactivatedMessage(GameToPlayerMessage):
    asset_ids: list[AssetId]<|MERGE_RESOLUTION|>--- conflicted
+++ resolved
@@ -1,11 +1,8 @@
 from abc import ABC
 from dataclasses import dataclass
-<<<<<<< HEAD
 from typing import TypeVar
 from typing import Union, Literal
-=======
 from typing import TypeVar, Generic, Union, Literal
->>>>>>> fefd5cde
 
 from src.models.game_state import GameState, Phase
 from src.models.ids import PlayerId, AssetId, TransmissionId
