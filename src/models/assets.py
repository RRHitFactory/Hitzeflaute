--- conflicted
+++ resolved
@@ -28,17 +28,8 @@
     fixed_operating_cost: float = 0.0
     marginal_cost: float = 0.0
     bid_price: float = 0.0
-<<<<<<< HEAD
-    is_ice_cream: bool = False  # This is a special type of load
+    is_freezer: bool = False  # This is a special type of load
     health: int = 0
-    is_active: bool = True
-
-    def __post_init__(self) -> None:
-        if self.is_ice_cream:
-            assert self.asset_type == AssetType.LOAD, "Ice cream asset must be of type LOAD"
-            assert self.health > 0, "Ice cream asset must have a positive number of ice creams"
-=======
-    is_freezer: bool = False  # This is a special type of load
     is_active: bool = True
 
     def __post_init__(self) -> None:
@@ -48,7 +39,6 @@
     @cached_property
     def cashflow_sign(self) -> int:
         return 1 if self.asset_type == AssetType.GENERATOR else -1
->>>>>>> eb37570a
 
 
 class AssetRepo(LdcRepo[AssetInfo]):
