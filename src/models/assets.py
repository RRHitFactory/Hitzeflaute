--- conflicted
+++ resolved
@@ -57,7 +57,7 @@
 
     @cached_property
     def only_inactive(self) -> Self:
-        return self.filter({"is_active": False})
+        return self._filter({"is_active": False})
 
     @cached_property
     def only_freezers(self) -> Self:
@@ -71,24 +71,13 @@
     def only_generators(self) -> Self:
         return self._filter({"asset_type": AssetType.GENERATOR})
 
-<<<<<<< HEAD
-    def get_all_assets_at_bus(self, bus_id: BusId) -> Self:
-        return self._filter({"bus": bus_id})
-
-    def get_all_for_player(self, player_id: PlayerId, only_active: bool = False) -> Self:
-        if only_active:
-            return self._filter({"owner_player": player_id, "is_active": True})
-        else:
-            return self._filter({"owner_player": player_id})
-=======
     def get_all_assets_at_bus(self, bus_id: BusId, only_active: bool = False) -> Self:
         oa_filter = {"is_active": True} if only_active else {}
-        return self.filter({"bus": bus_id, **oa_filter})
+        return self._filter({"bus": bus_id, **oa_filter})
 
     def get_all_for_player(self, player_id: PlayerId, only_active: bool = False) -> Self:
         oa_filter = {"is_active": True} if only_active else {}
-        return self.filter({"owner_player": player_id, **oa_filter})
->>>>>>> fefd5cde
+        return self._filter({"owner_player": player_id, **oa_filter})
 
     def get_freezer_for_player(self, player_id: PlayerId) -> AssetInfo:
         assets = self._filter({"owner_player": player_id, "is_freezer": True})
