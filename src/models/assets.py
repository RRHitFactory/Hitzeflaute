--- conflicted
+++ resolved
@@ -59,19 +59,11 @@
         else:
             return self.filter({"owner_player": player_id})
 
-<<<<<<< HEAD
-=======
     def get_freezer_for_player(self, player_id: PlayerId) -> AssetInfo:
         assets = self.filter({"owner_player": player_id, "is_freezer": True})
         assert len(assets) == 1, f"Expected exactly one freezer asset for player {player_id}, found {len(assets)}"
         return assets.as_objs()[0]
 
-    def get_cashflow_sign(self, asset_id: AssetId) -> int:
-        # TODO This doesn't belong here
-        asset = self.df.loc[asset_id]
-        return 1 if asset["asset_type"] == AssetType.GENERATOR else -1
-
->>>>>>> d78e0dd1
     # UPDATE
     def change_owner(self, asset_id: AssetId, new_owner: PlayerId) -> Self:
         df = self.df.copy()
