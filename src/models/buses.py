<<<<<<< HEAD
from dataclasses import dataclass, field
from typing import Literal, Optional
=======
from dataclasses import dataclass
from typing import Optional
>>>>>>> fefd5cde

from src.models.data.ldc_repo import LdcRepo
from src.models.data.light_dc import LightDc
from src.models.geometry import Point
from src.models.ids import PlayerId, BusId
from src.tools.random_choice import random_choice_multi, random_choice


@dataclass(frozen=True)
class Bus(LightDc):
    id: BusId
    x: float
    y: float
    player_id: PlayerId = field(default_factory=PlayerId.get_npc)
    max_lines: int = 5
    max_assets: int = 5

    def __post_init__(self) -> None:
        assert self.total_sockets % 2 == 0, f"Total sockets must be even. Got {self.total_sockets}"
        assert self.max_assets >= 0, f"max_assets must be non-negative. Got {self.max_assets}"
        assert self.max_lines >= 0, f"max_lines must be non-negative. Got {self.max_lines}"

    @property
    def total_sockets(self) -> int:
        return self.max_assets + self.max_lines

    @property
    def sockets_per_side(self) -> int:
        return round(self.total_sockets / 2)

    @property
    def point(self) -> Point:
        return Point(x=self.x, y=self.y)


class BusRepo(LdcRepo[Bus]):
    @classmethod
    def _get_dc_type(cls) -> type[Bus]:
        return Bus

    # GET
    @property
    def bus_ids(self) -> list[BusId]:
        return [BusId(x) for x in self.df.index.tolist()]

    @property
    def npc_bus_ids(self) -> list[BusId]:
        return self._filter({"player_id": PlayerId.get_npc()}).bus_ids

    @property
    def player_bus_ids(self) -> list[BusId]:
        return self._filter(operator="not", condition={"player_id": PlayerId.get_npc()}).bus_ids

    @property
    def freezer_buses(self) -> list[Bus]:
        return [self[b] for b in self.player_bus_ids]

    def get_bus_for_player(self, player_id: PlayerId) -> Bus:
        player_buses = self._filter({"player_id": player_id})
        assert len(player_buses) == 1
        return player_buses.as_objs()[0]


class BusFullException(Exception):
    # You have to sit on the bus driver's lap
    pass


class BusSocketManager:
    def __init__(self, starting_sockets: dict[BusId, int]) -> None:
        self._sockets: dict[BusId, int] = starting_sockets
        assert all(isinstance(k, BusId) for k in self._sockets.keys()), "All keys must be BusId"
        assert all(
            isinstance(v, int) and v >= 0 for v in self._sockets.values()
        ), "All values must be non-negative integers"

    def __str__(self) -> str:
        return f"<{self.__class__.__name__}>"

    def __repr__(self) -> str:
        return self.__str__()

    @property
    def free_buses(self) -> list[BusId]:
        return [bus_id for bus_id, count in self._sockets.items() if count > 0]

    def use_socket(self, bus_id: BusId) -> None:
        assert bus_id in self._sockets, f"Bus {bus_id} not found in socket manager"
        if self._sockets[bus_id] <= 0:
            raise BusFullException(f"No sockets available for bus {bus_id}")

        self._sockets[bus_id] -= 1
        return None

    def get_buses_with_free_sockets(self, n: int, use: bool = False) -> list[BusId]:
        assert n > 0, "Number of buses requested must be positive"
        if n > len(self.free_buses):
            raise BusFullException(
                f"Requested {n} buses, but only {len(self.free_buses)} buses with free sockets available."
            )
        buses = random_choice_multi(x=self.free_buses, size=n, replace=False)
        if use:
            [self.use_socket(b) for b in buses]
        return buses

    def get_bus_with_free_socket(self, use: bool = False, excluding: Optional[BusId] = None) -> BusId:
        if excluding is not None:
            usable_buses = [b for b in self.free_buses if b != excluding]
            if not len(usable_buses):
                raise BusFullException(f"No buses with free sockets available, excluding {excluding}")
            bus = random_choice(usable_buses)
            if use:
                self.use_socket(bus)
            return bus
        return self.get_buses_with_free_sockets(n=1, use=use)[0]<|MERGE_RESOLUTION|>--- conflicted
+++ resolved
@@ -1,10 +1,5 @@
-<<<<<<< HEAD
 from dataclasses import dataclass, field
-from typing import Literal, Optional
-=======
-from dataclasses import dataclass
 from typing import Optional
->>>>>>> fefd5cde
 
 from src.models.data.ldc_repo import LdcRepo
 from src.models.data.light_dc import LightDc
