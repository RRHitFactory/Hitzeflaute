from typing import Self

from src.tools.typing import IntId


class GameId(IntId):
    pass


class PlayerId(IntId):
    @property
    def is_npc(self) -> bool:
        return self == PlayerId.get_npc()

    @classmethod
    def get_npc(cls) -> Self:  # noqa
        return cls(-1)


class AssetId(IntId):
    pass


class BusId(IntId):
    pass


<<<<<<< HEAD
class TransmissionId(IntId):
=======
class TransmissionId(WrappedInt):
    pass


class Round(WrappedInt):
>>>>>>> fefd5cde
    pass<|MERGE_RESOLUTION|>--- conflicted
+++ resolved
@@ -25,13 +25,9 @@
     pass
 
 
-<<<<<<< HEAD
 class TransmissionId(IntId):
-=======
-class TransmissionId(WrappedInt):
     pass
 
 
-class Round(WrappedInt):
->>>>>>> fefd5cde
+class Round(IntId):
     pass